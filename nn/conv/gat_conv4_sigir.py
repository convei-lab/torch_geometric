from typing import Union, Tuple, Optional
from torch_geometric.typing import (OptPairTensor, Adj, Size, NoneType,
                                    OptTensor)

import torch
from torch import Tensor
from torch.nn import Parameter, BCEWithLogitsLoss
import torch.nn.functional as F
from torch.nn import Parameter, Linear
from torch_sparse import SparseTensor, set_diag
from torch_geometric.nn.conv import MessagePassing
from torch_geometric.utils import remove_self_loops, add_self_loops, softmax, negative_sampling
import torch_geometric.nn.inits as tgi

from ..inits import glorot, zeros


class GAT4ConvSIGIR(MessagePassing):
    r"""The graph attentional operator from the `"Graph Attention Networks"
    <https://arxiv.org/abs/1710.10903>`_ paper

    .. math::
        \mathbf{x}^{\prime}_i = \alpha_{i,i}\mathbf{\Theta}\mathbf{x}_{i} +
        \sum_{j \in \mathcal{N}(i)} \alpha_{i,j}\mathbf{\Theta}\mathbf{x}_{j},

    where the attention coefficients :math:`\alpha_{i,j}` are computed as

    .. math::
        \alpha_{i,j} =
        \frac{
        \exp\left(\mathrm{LeakyReLU}\left(\mathbf{a}^{\top}
        [\mathbf{\Theta}\mathbf{x}_i \, \Vert \, \mathbf{\Theta}\mathbf{x}_j]
        \right)\right)}
        {\sum_{k \in \mathcal{N}(i) \cup \{ i \}}
        \exp\left(\mathrm{LeakyReLU}\left(\mathbf{a}^{\top}
        [\mathbf{\Theta}\mathbf{x}_i \, \Vert \, \mathbf{\Theta}\mathbf{x}_k]
        \right)\right)}.

    Args:
        in_channels (int or tuple): Size of each input sample. A tuple
            corresponds to the sizes of source and target dimensionalities.
        out_channels (int): Size of each output sample.
        heads (int, optional): Number of multi-head-attentions.
            (default: :obj:`1`)
        concat (bool, optional): If set to :obj:`False`, the multi-head
            attentions are averaged instead of concatenated.
            (default: :obj:`True`)
        negative_slope (float, optional): LeakyReLU angle of the negative
            slope. (default: :obj:`0.2`)
        dropout (float, optional): Dropout probability of the normalized
            attention coefficients which exposes each node to a stochastically
            sampled neighborhood during training. (default: :obj:`0`)
        add_self_loops (bool, optional): If set to :obj:`False`, will not add
            self-loops to the input graph. (default: :obj:`True`)
        bias (bool, optional): If set to :obj:`False`, the layer will not learn
            an additive bias. (default: :obj:`True`)
        **kwargs (optional): Additional arguments of
            :class:`torch_geometric.nn.conv.MessagePassing`.
    """
    _alpha: OptTensor

    def __init__(self, in_channels: Union[int, Tuple[int, int]],
                 out_channels: int, heads: int = 1, concat: bool = True,
                 negative_slope: float = 0.2, dropout: float = 0.6,
                 add_self_loops: bool = True, bias: bool = True, alpha=10, beta=-3, **kwargs):
        kwargs.setdefault('aggr', 'add')
        super(GAT4ConvSIGIR, self).__init__(node_dim=0, **kwargs)

        self.in_channels = in_channels
        self.out_channels = out_channels
        self.heads = heads
        self.concat = concat
        self.negative_slope = negative_slope
        self.dropout = dropout
        self.add_self_loops = add_self_loops
        self.beta = beta
        # self.weight = Parameter(torch.Tensor(in_channels, out_channels))

        if isinstance(in_channels, int):
            self.lin_l = Linear(in_channels, heads * out_channels, bias=False)
            self.lin_r = self.lin_l
        else:
            self.lin_l = Linear(in_channels[0], heads * out_channels, False)
            self.lin_r = Linear(in_channels[1], heads * out_channels, False)

        self.att_l = Parameter(torch.Tensor(1, heads, out_channels))
        self.att_r = Parameter(torch.Tensor(1, heads, out_channels))

        if bias and concat:
            self.bias = Parameter(torch.Tensor(heads * out_channels))
        elif bias and not concat:
            self.bias = Parameter(torch.Tensor(out_channels))
        else:
            self.register_parameter('bias', None)

        self.alpha = alpha
        self.beta = beta
        self.r_scaling_1, self.r_bias_1 = Parameter(
            torch.Tensor(1)), Parameter(torch.Tensor(1))
        self.r_scaling_2, self.r_bias_2 = Parameter(
            torch.Tensor(1)), Parameter(torch.Tensor(1))
        self.r_scaling_3, self.r_bias_3 = Parameter(
            torch.Tensor(1)), Parameter(torch.Tensor(1))
        self.r_scaling_4, self.r_bias_4 = Parameter(
            torch.Tensor(1)), Parameter(torch.Tensor(1))
        self.r_scaling_5, self.r_bias_5 = Parameter(
            torch.Tensor(1)), Parameter(torch.Tensor(1))
        # self.r_scaling_6, self.r_bias_6 = Parameter(
        #     torch.Tensor(1)), Parameter(torch.Tensor(1))
        # self.r_scaling_7, self.r_bias_7 = Parameter(
        #     torch.Tensor(1)), Parameter(torch.Tensor(1))
        # self.r_scaling_8, self.r_bias_8 = Parameter(
        #     torch.Tensor(1)), Parameter(torch.Tensor(1))
        # self.r_scaling_9, self.r_bias_9 = Parameter(
        #     torch.Tensor(1)), Parameter(torch.Tensor(1))
        # self.r_scaling_10, self.r_bias_10 = Parameter(
        #     torch.Tensor(1)), Parameter(torch.Tensor(1))

        self.cache = {
            "num_updated": 0,
            "edge_score": None,  # Use as sij for edge score.
            "edge_label": None,  # Use as label for sij for supervision.
            "new_edge": None,
        }

        self.reset_parameters()

    def reset_parameters(self):
        glorot(self.lin_l.weight)
        glorot(self.lin_r.weight)
        glorot(self.att_l)
        glorot(self.att_r)
        # glorot(self.weight)
        zeros(self.bias)

        for name, param in self.named_parameters():
            if name.startswith("r_scaling"):
                tgi.ones(param)
            elif name.startswith("r_bias"):
                tgi.zeros(param)

    def forward(self, x: Union[Tensor, OptPairTensor], edge_index: Adj,
                size: Size = None, return_attention_weights=None):
        # type: (Union[Tensor, OptPairTensor], Tensor, Size, NoneType) -> Tensor  # noqa
        # type: (Union[Tensor, OptPairTensor], SparseTensor, Size, NoneType) -> Tensor  # noqa
        # type: (Union[Tensor, OptPairTensor], Tensor, Size, bool) -> Tuple[Tensor, Tuple[Tensor, Tensor]]  # noqa
        # type: (Union[Tensor, OptPairTensor], SparseTensor, Size, bool) -> Tuple[Tensor, SparseTensor]  # noqa
        r"""

        Args:
            return_attention_weights (bool, optional): If set to :obj:`True`,
                will additionally return the tuple
                :obj:`(edge_index, attention_weights)`, holding the computed
                attention weights for each edge. (default: :obj:`None`)
        """
        H, C = self.heads, self.out_channels
        # wh = torch.matmul(x, self.weight)
        # x2 = x.clone()
        x_l: OptTensor = None
        x_r: OptTensor = None
        alpha_l: OptTensor = None
        alpha_r: OptTensor = None
        if isinstance(x, Tensor):
            assert x.dim() == 2, 'Static graphs not supported in `GATConv`.'
            # wh = self.lin_l(x).view(-1, H, C).clone()
            # x_l = x_r = F.dropout(x, p=0.6, training=self.training)
            x_l = x_r = self.lin_l(x).view(-1, H, C)  # Wh 2708, 8, 8
<<<<<<< HEAD
            assert (x_l == x_r).all()
=======
            # assert (x_l == x_r).all()
>>>>>>> 3a4dca39
            wh = x_l.clone()  # 2708, 8, 8
            # awhi 1, 8, 8 -> 2708, 8, 8 -> 2708, 8
            alpha_l = (x_l * self.att_l).sum(dim=-1)
            alpha_r = (x_r * self.att_r).sum(dim=-1)  # awhj
        else:
            x_l, x_r = x[0], x[1]
            assert x[0].dim() == 2, 'Static graphs not supported in `GATConv`.'
            x_l = self.lin_l(x_l).view(-1, H, C)
            alpha_l = (x_l * self.att_l).sum(dim=-1)
            if x_r is not None:
                x_r = self.lin_r(x_r).view(-1, H, C)
                alpha_r = (x_r * self.att_r).sum(dim=-1)

        assert x_l is not None
        assert alpha_l is not None

        if self.add_self_loops:
            if isinstance(edge_index, Tensor):
                num_nodes = x_l.size(0)
                if x_r is not None:
                    num_nodes = min(num_nodes, x_r.size(0))
                if size is not None:
                    num_nodes = min(size[0], size[1])
                edge_index, _ = remove_self_loops(edge_index)
                edge_index, _ = add_self_loops(edge_index, num_nodes=num_nodes)
            elif isinstance(edge_index, SparseTensor):
                edge_index = set_diag(edge_index)

        # propagate_type: (x: OptPairTensor, alpha: OptPairTensor)
        out = self.propagate(edge_index, x=(x_l, x_r),
                             alpha=(alpha_l, alpha_r), size=size)

        alpha = self._alpha
        self._alpha = None

        if self.concat:
            out = out.view(-1, self.heads * self.out_channels)
        else:
            out = out.mean(dim=1)

        if self.bias is not None:
            out += self.bias

        # Super-GAT
        num_neg_samples = int(edge_index.size(1))
        neg_edge_index = negative_sampling(
            edge_index=edge_index,
            num_nodes=x.size(0),
            num_neg_samples=num_neg_samples,
        )
        # assert torch.any(torch.eq(edge_index, neg_edge_index))

        # propagate_type: (x: Tensor, edge_weight: OptTensor)
        edge_score, edge_label, new_edge, del_edge = self._get_new_edge(
            wh, edge_index, neg_edge_index)  # OUT

        # print('x', x, x.shape)
        # print('denser_edge_index', denser_edge_index, denser_edge_index.shape)
        # print('new_edge_index', denser_edge_index, denser_edge_index.shape)

        self._update_cache("edge_score", edge_score)
        self._update_cache("edge_label", edge_label)
        self._update_cache("new_edge", new_edge)
        self._update_cache("del_edge", del_edge)

        if isinstance(return_attention_weights, bool):
            assert alpha is not None
            if isinstance(edge_index, Tensor):
                return out, (edge_index, alpha)
            elif isinstance(edge_index, SparseTensor):
                return out, edge_index.set_value(alpha, layout='coo')
        else:
            return out

    def message(self, x_j: Tensor, alpha_j: Tensor, alpha_i: OptTensor,
                index: Tensor, ptr: OptTensor,
                size_i: Optional[int]) -> Tensor:
        alpha = alpha_j if alpha_i is None else alpha_j + alpha_i
        alpha = F.leaky_relu(alpha, self.negative_slope)
        alpha = softmax(alpha, index, ptr, size_i)
        self._alpha = alpha
        alpha = F.dropout(alpha, p=self.dropout, training=self.training)

        return x_j * alpha.unsqueeze(-1)

    def __repr__(self):
        return '{}({}, {}, heads={})'.format(self.__class__.__name__,
                                             self.in_channels,
                                             self.out_channels, self.heads)

    def _update_cache(self, key, val):
        '''epoch 마다 추가
        if key == "new_edge" and self.cache["new_edge"] == None and len(val[0]) != 0:
            self.cache["new_edge"] = val
        elif key == "new_edge" and self.cache["new_edge"] != None and len(val[0]) != 0:
            prev = self.cache["new_edge"]
            # print('prev', prev)
            # print('prev[0]', prev[0], prev[0].shape)
            # print('val[0]', val[0], val[0].shape)
            a = torch.cat((prev[0], val[0]), dim=-1).unsqueeze(0)
            # print('a', a)
            # print('prev[1]', prev[1], prev[1].shape)
            # print('val[1]', val[1], val[1].shape)
            b = torch.cat((prev[1], val[1]), dim=-1).unsqueeze(0)
            # print('b',b)
            ab = torch.cat((a,b), dim=0)
            # print('ab',ab)
            self.cache["new_edge"] = ab

        if key == "edge_score" or key == "edge_label":
            self.cache[key] = val
        '''
        self.cache[key] = val
        self.cache["num_updated"] += 1

    def _get_edge_score(self, x_i, x_j) -> torch.Tensor:
        """
        :param x_i: [E, heads, F]
        :param x_j: [E, heads, F]
        """
        # print('xi', x_i)
        # print('xj', x_j)
        # input()
        # print('torch.cat([x_i, x_j], dim=-1)', torch.cat([x_i, x_j], dim=-1), torch.cat([x_i, x_j], dim=-1).shape)
        # print('self.a', self.a, self.a.shape)

        # [E, F] * [1, F] -> [1, E]
        # edge_score = torch.einsum("ef,xf->e",
        #                 torch.cat([x_i, x_j], dim=-1), # 26517, 32
        #                 self.a) # 1, 32

        edge_score = torch.einsum("ehf,ehf->e", x_i, x_j)

        # edge_score = torch.matmul(torch.cat([x_i, x_j], dim=-1), self.a)
        # print('edge_score', edge_score, edge_score.shape) # 26517, 1
        # edge_score = torch.sigmoid(s)

        edge_score = self.r_scaling_1 * F.elu(edge_score) + self.r_bias_1
        # print('edge_score', edge_score, edge_score.shape) # 26517, 1
        edge_score = self.r_scaling_2 * F.elu(edge_score) + self.r_bias_2
        # print('edge_score', edge_score, edge_score.shape) # 26517, 1
        edge_score = self.r_scaling_3 * F.elu(edge_score) + self.r_bias_3
        # print('edge_score', edge_score, edge_score.shape) # 26517, 1
        edge_score = self.r_scaling_4 * F.elu(edge_score) + self.r_bias_4
        # print('edge_score', edge_score, edge_score.shape) # 26517, 1
        edge_score = self.r_scaling_5 * F.elu(edge_score) + self.r_bias_5
        # print('edge_score', edge_score, edge_score.shape) # 26517, 1

        # edge_score = self.r_scaling_6 * F.elu(edge_score) + self.r_bias_6
        # edge_score = self.r_scaling_7 * F.elu(edge_score) + self.r_bias_7
        # edge_score = self.r_scaling_8 * F.elu(edge_score) + self.r_bias_8
        # edge_score = self.r_scaling_9 * F.elu(edge_score) + self.r_bias_9
        # edge_score = self.r_scaling_10 * F.elu(edge_score) + self.r_bias_10

        return edge_score

    def _get_new_edge(self, x, edge_index, neg_edge_index):
        """
        :param edge_index: [2, E]
        :param neg_edge_index: [2, neg_E]]
        :return: [E + neg_E, 1]
        """

        total_edge_index = torch.cat(
            [edge_index, neg_edge_index], dim=-1)  # [2, E + neg_E]
        # print('edge_index', edge_index, edge_index.shape)
        # print('neg_edge_index', neg_edge_index, neg_edge_index.shape)
        # print('total_edge_index', total_edge_index, total_edge_index.shape)

        # [E + neg_E]
        total_edge_index_j, total_edge_index_i = total_edge_index
        # [E + neg_E, heads * F]

        x_i = torch.index_select(x, 0, total_edge_index_i)

        # [E + neg_E, heads * F]
        x_j = torch.index_select(x, 0, total_edge_index_j)

        edge_score = self._get_edge_score(x_i, x_j)

        edge_label = torch.zeros_like(edge_score)
        edge_label[:edge_index.size(1)] = 1
        # print('edge_label', edge_label, edge_label.shape)

        ###### SORTING #######
        # Forcing maximum 25 edges per step
        max_num = 15
        neg_edge_score = edge_score[edge_index.size(1):]
        _, sorted_indices = torch.sort(neg_edge_score, descending=True)
        new_edge = neg_edge_index[:, sorted_indices[:max_num]]
        new_edge_score = neg_edge_score[sorted_indices[:max_num]]

        ###### THRESHOLD #######
        edge_mask = new_edge_score > self.alpha
        new_edge = new_edge[:, edge_mask]
        # if new_edge.size(1) != 0:
        #     print('1', neg_edge_index, neg_edge_index.shape)
        #     print('0', neg_edge_score, neg_edge_score.shape)
        #     print('1', sorted_indices, sorted_indices.shape)
        #     print('2', sorted_indices[:50], sorted_indices[:50].shape)
        #     print('3', new_edge, new_edge.shape)
        #     print('4', new_edge_score, new_edge_score.shape)
        #     print('5', edge_mask, edge_mask.shape)
        #     print('6', new_edge, new_edge.shape)
        #     input()

        edge_mask = edge_score < self.beta
        edge_mask = edge_mask[:edge_index.size(1)]
        del_edge = edge_index[:, edge_mask]

        return edge_score, edge_label, new_edge, del_edge

    @staticmethod
    def loss(model):

        loss_list = []
        cache_list = [(m, m.cache) for m in model.modules()
                      if m.__class__.__name__ == GAT4ConvSIGIR.__name__]

        device = next(model.parameters()).device
        criterion = BCEWithLogitsLoss()
        for i, (module, cache) in enumerate(cache_list):
            # Edge Score (X)
            score = cache["edge_score"]  # [E + neg_E]
            num_total_samples = score.size(0)

            # Edge Labels (Y)
            label = cache["edge_label"]  # [E + neg_E]

            permuted = torch.randperm(num_total_samples)
            permuted = permuted.to(device)
            # print('label[--permuted]', label[permuted], label[permuted].shape)
            # print(label[label>0], label[label>0].shape)
            loss = criterion(score[permuted], label[permuted])
            loss_list.append(loss)
            del permuted

        return sum(loss_list)<|MERGE_RESOLUTION|>--- conflicted
+++ resolved
@@ -165,11 +165,7 @@
             # wh = self.lin_l(x).view(-1, H, C).clone()
             # x_l = x_r = F.dropout(x, p=0.6, training=self.training)
             x_l = x_r = self.lin_l(x).view(-1, H, C)  # Wh 2708, 8, 8
-<<<<<<< HEAD
-            assert (x_l == x_r).all()
-=======
             # assert (x_l == x_r).all()
->>>>>>> 3a4dca39
             wh = x_l.clone()  # 2708, 8, 8
             # awhi 1, 8, 8 -> 2708, 8, 8 -> 2708, 8
             alpha_l = (x_l * self.att_l).sum(dim=-1)
