--- conflicted
+++ resolved
@@ -383,11 +383,7 @@
         # print('new_edge', new_edge, new_edge.shape)
         ############################################################################################
 
-<<<<<<< HEAD
-        edge_mask = edge_score > 5
-=======
         edge_mask = edge_score > 10
->>>>>>> aa7b0d21
         edge_mask = edge_mask[edge_index.size(1):]
    
         new_edge = neg_edge_index[:, edge_mask]
