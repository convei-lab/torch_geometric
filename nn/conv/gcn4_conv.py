from operator import ne, neg
from typing import Optional, Tuple
from torch_geometric.typing import Adj, OptTensor, PairTensor

import torch
from torch import Tensor
from torch.nn import Parameter, BCEWithLogitsLoss
from torch_scatter import scatter_add
from torch_sparse import SparseTensor, matmul, fill_diag, sum as sparse_sum, mul
from torch_geometric.nn.conv import MessagePassing
from torch_geometric.utils import add_remaining_self_loops, negative_sampling
from torch_geometric.utils.num_nodes import maybe_num_nodes
import torch_geometric.nn.inits as tgi
from torch.nn import functional as F

from ..inits import glorot, zeros


@torch.jit._overload
def gcn_norm(edge_index, edge_weight=None, num_nodes=None, improved=False,
             add_self_loops=True, dtype=None):
    # type: (Tensor, OptTensor, Optional[int], bool, bool, Optional[int]) -> PairTensor  # noqa
    pass


@torch.jit._overload
def gcn_norm(edge_index, edge_weight=None, num_nodes=None, improved=False,
             add_self_loops=True, dtype=None):
    # type: (SparseTensor, OptTensor, Optional[int], bool, bool, Optional[int]) -> SparseTensor  # noqa
    pass


def gcn_norm(edge_index, edge_weight=None, num_nodes=None, improved=False,
             add_self_loops=True, dtype=None):

    fill_value = 2. if improved else 1.

    if isinstance(edge_index, SparseTensor):
        adj_t = edge_index
        if not adj_t.has_value():
            adj_t = adj_t.fill_value(1., dtype=dtype)
        if add_self_loops:
            adj_t = fill_diag(adj_t, fill_value)
        deg = sparse_sum(adj_t, dim=1)
        deg_inv_sqrt = deg.pow_(-0.5)
        deg_inv_sqrt.masked_fill_(deg_inv_sqrt == float('inf'), 0.)
        adj_t = mul(adj_t, deg_inv_sqrt.view(-1, 1))
        adj_t = mul(adj_t, deg_inv_sqrt.view(1, -1))
        return adj_t

    else:
        num_nodes = maybe_num_nodes(edge_index, num_nodes)

        if edge_weight is None:
            edge_weight = torch.ones((edge_index.size(1), ), dtype=dtype,
                                     device=edge_index.device)

        if add_self_loops:
            edge_index, tmp_edge_weight = add_remaining_self_loops(
                edge_index, edge_weight, fill_value, num_nodes)
            assert tmp_edge_weight is not None
            edge_weight = tmp_edge_weight

        row, col = edge_index[0], edge_index[1]
        deg = scatter_add(edge_weight, col, dim=0, dim_size=num_nodes)
        deg_inv_sqrt = deg.pow_(-0.5)
        deg_inv_sqrt.masked_fill_(deg_inv_sqrt == float('inf'), 0)
        return edge_index, deg_inv_sqrt[row] * edge_weight * deg_inv_sqrt[col]


class GCN4Conv(MessagePassing):
    r"""The graph convolutional operator from the `"Semi-supervised
    Classification with Graph Convolutional Networks"
    <https://arxiv.org/abs/1609.02907>`_ paper

    .. math::
        \mathbf{X}^{\prime} = \mathbf{\hat{D}}^{-1/2} \mathbf{\hat{A}}
        \mathbf{\hat{D}}^{-1/2} \mathbf{X} \mathbf{\Theta},

    where :math:`\mathbf{\hat{A}} = \mathbf{A} + \mathbf{I}` denotes the
    adjacency matrix with inserted self-loops and
    :math:`\hat{D}_{ii} = \sum_{j=0} \hat{A}_{ij}` its diagonal degree matrix.
    The adjacency matrix can include other values than :obj:`1` representing
    edge weights via the optional :obj:`edge_weight` tensor.

    Its node-wise formulation is given by:

    .. math::
        \mathbf{x}^{\prime}_i = \mathbf{\Theta} \sum_{j}
        \frac{1}{\sqrt{\hat{d}_j \hat{d}_i}} \mathbf{x}_j

    with :math:`\hat{d}_i = 1 + \sum_{j \in \mathcal{N}(i)} e_{j,i}`, where
    :math:`e_{j,i}` denotes the edge weight from source node :obj:`i` to target
    node :obj:`j` (default: :obj:`1`)

    Args:
        in_channels (int): Size of each input sample.
        out_channels (int): Size of each output sample.
        improved (bool, optional): If set to :obj:`True`, the layer computes
            :math:`\mathbf{\hat{A}}` as :math:`\mathbf{A} + 2\mathbf{I}`.
            (default: :obj:`False`)
        cached (bool, optional): If set to :obj:`True`, the layer will cache
            the computation of :math:`\mathbf{\hat{D}}^{-1/2} \mathbf{\hat{A}}
            \mathbf{\hat{D}}^{-1/2}` on first execution, and will use the
            cached version for further executions.
            This parameter should only be set to :obj:`True` in transductive
            learning scenarios. (default: :obj:`False`)
        add_self_loops (bool, optional): If set to :obj:`False`, will not add
            self-loops to the input graph. (default: :obj:`True`)
        normalize (bool, optional): Whether to add self-loops and apply
            symmetric normalization. (default: :obj:`True`)
        bias (bool, optional): If set to :obj:`False`, the layer will not learn
            an additive bias. (default: :obj:`True`)
        **kwargs (optional): Additional arguments of
            :class:`torch_geometric.nn.conv.MessagePassing`.
    """

    _cached_edge_index: Optional[Tuple[Tensor, Tensor]]
    _cached_adj_t: Optional[SparseTensor]
    
    def __init__(self, in_channels: int, out_channels: int,
                 improved: bool = False, cached: bool = False,
                 add_self_loops: bool = True, normalize: bool = True,
                 bias: bool = True, neg_sample_ratio: float = 1.0, **kwargs):

        kwargs.setdefault('aggr', 'add')
        super(GCN4Conv, self).__init__(**kwargs)

        self.in_channels = in_channels
        self.out_channels = out_channels
        self.improved = improved
        self.cached = cached
        self.add_self_loops = add_self_loops
        self.normalize = normalize

        self._cached_edge_index = None
        self._cached_adj_t = None

        self.weight = Parameter(torch.Tensor(in_channels, out_channels))
        self.a = Parameter(torch.Tensor(1, 2*out_channels))
        
        self.r_scaling_1, self.r_bias_1 = Parameter(torch.Tensor(1)), Parameter(torch.Tensor(1))
        self.r_scaling_2, self.r_bias_2 = Parameter(torch.Tensor(1)), Parameter(torch.Tensor(1))
        self.r_scaling_3, self.r_bias_3 = Parameter(torch.Tensor(1)), Parameter(torch.Tensor(1))
        self.r_scaling_4, self.r_bias_4 = Parameter(torch.Tensor(1)), Parameter(torch.Tensor(1))
        self.r_scaling_5, self.r_bias_5 = Parameter(torch.Tensor(1)), Parameter(torch.Tensor(1))
        # self.r_scaling_6, self.r_bias_6 = Parameter(torch.Tensor(1)), Parameter(torch.Tensor(1))
        # self.r_scaling_7, self.r_bias_7 = Parameter(torch.Tensor(1)), Parameter(torch.Tensor(1))
        # self.r_scaling_8, self.r_bias_8 = Parameter(torch.Tensor(1)), Parameter(torch.Tensor(1))
        # self.r_scaling_9, self.r_bias_9 = Parameter(torch.Tensor(1)), Parameter(torch.Tensor(1))
        # self.r_scaling_10, self.r_bias_10 = Parameter(torch.Tensor(1)), Parameter(torch.Tensor(1))

        if bias:
            self.bias = Parameter(torch.Tensor(out_channels))
        else:
            self.register_parameter('bias', None)


        self.neg_sample_ratio = neg_sample_ratio
        self.cache = {
            "num_updated": 0,
            "edge_score": None,  # Use as sij for edge score.
            "edge_label": None,  # Use as label for sij for supervision.
            "new_edge": None,
        }

        self.reset_parameters()

    def reset_parameters(self):
        glorot(self.weight)
        glorot(self.a)
        # torch.nn.init.xavier_uniform_(self.a, gain=torch.nn.init.calculate_gain('relu'))
        
        zeros(self.bias)
        self._cached_edge_index = None
        self._cached_adj_t = None

        for name, param in self.named_parameters():
            if name.startswith("r_scaling"):
                tgi.ones(param)
            elif name.startswith("r_bias"):
                tgi.zeros(param)

    def forward(self, x: Tensor, edge_index: Adj, denser_edge_index: Adj,
                edge_weight: OptTensor = None) -> Tensor:
        """"""

        if self.normalize:
            if isinstance(edge_index, Tensor):
                cache = self._cached_edge_index
                if cache is None:
                    edge_index, edge_weight = gcn_norm(  # yapf: disable
                        edge_index, edge_weight, x.size(self.node_dim),
                        self.improved, self.add_self_loops, dtype=x.dtype)
                    if self.cached:
                        self._cached_edge_index = (edge_index, edge_weight)
                else:
                    edge_index, edge_weight = cache[0], cache[1]

            elif isinstance(edge_index, SparseTensor):
                cache = self._cached_adj_t
                if cache is None:
                    edge_index = gcn_norm(  # yapf: disable
                        edge_index, edge_weight, x.size(self.node_dim),
                        self.improved, self.add_self_loops, dtype=x.dtype)
                    if self.cached:
                        self._cached_adj_t = edge_index
                else:
                    edge_index = cache

        x = torch.matmul(x, self.weight)
        out = self.propagate(edge_index, x=x, edge_weight=edge_weight,
                             size=None)

        if self.bias is not None:
            out += self.bias

        # PyGAT style
        # print(f'Edge index: {edge_index}, {len(edge_index[0])}')
        # print(f'Neg edge index: {neg_edge_index}, {len(neg_edge_index[0])}')        
        # print('x', x, x.shape)
        # s = self._prepare_toptimize_input(out)
        # print('s', s, s.shape)
        # print('self.a', self.a)
        # s = torch.matmul(s, self.a).squeeze(2)
        # print('a * s', s, s.shape)
        # e_new = _prepare_toptimize_input(x)
        # print('e_new', e_new, e_new.shape)
        # print('edge_index', edge_index, edge_index.shape)
        # print('edge_weight', edge_weight, edge_weight.shape)
        # input()

        if self.training:
            # Super-GAT
            num_neg_samples = int(denser_edge_index.size(1))
            # print('num_neg_samples', num_neg_samples)

            neg_edge_index = negative_sampling(
                                edge_index=denser_edge_index,
                                num_nodes=x.size(0),
                                num_neg_samples=num_neg_samples,
                            )
            # assert torch.any(torch.eq(edge_index, neg_edge_index))

            # propagate_type: (x: Tensor, edge_weight: OptTensor)
            edge_score, edge_label, new_edge = self._get_edge_and_label_with_negatives(x, denser_edge_index, neg_edge_index)

            # print('x', x, x.shape)
            # print('denser_edge_index', denser_edge_index, denser_edge_index.shape)
            # print('new_edge_index', denser_edge_index, denser_edge_index.shape)
            
            self._update_cache("edge_score", edge_score)
            self._update_cache("edge_label", edge_label)
            self._update_cache("new_edge", new_edge)

        return out

    def _update_cache(self, key, val):

        '''#epoch 마다 추가
        if key == "new_edge" and self.cache["new_edge"] == None and len(val[0]) != 0:
            self.cache["new_edge"] = val
        elif key == "new_edge" and self.cache["new_edge"] != None and len(val[0]) != 0:
            prev = self.cache["new_edge"]
            a = torch.cat((prev[0], val[0]), dim=-1).unsqueeze(0)
            b = torch.cat((prev[1], val[1]), dim=-1).unsqueeze(0)
            ab = torch.cat((a,b), dim=0)
            self.cache["new_edge"] = ab

        if key == "edge_score" or key == "edge_label":
            self.cache[key] = val
        '''    
        self.cache[key] = val
        self.cache["num_updated"] += 1

    def message(self, x_j: Tensor, edge_weight: OptTensor) -> Tensor:
        # edge_score = self._get_edge_score(x_i, x_j)
        # self._update_cache("edge_score", edge_score)
        if edge_weight is None:
            return x_j
        else:
            return edge_weight.view(-1, 1) * x_j

    # def message_and_aggregate(self, adj_t: SparseTensor, x: Tensor) -> Tensor:
    #     return matmul(adj_t, x, reduce=self.aggr)

    def __repr__(self):
        return '{}({}, {})'.format(self.__class__.__name__, self.in_channels,
                                   self.out_channels)


        # PyGAT style
        # def _prepare_toptimize_input(self, x):
        #     Wh = torch.clone(x)
        #     N = Wh.size()[0] # number of nodes
        #     Wh_repeated_in_chunks = Wh.repeat_interleave(N, dim=0)
        #     Wh_repeated_alternating = Wh.repeat(N, 1)
        #     all_combinations_matrix = torch.cat([Wh_repeated_in_chunks, Wh_repeated_alternating], dim=1)
        #     return all_combinations_matrix.view(N, N, 2 * 16) #self.out_features)
    
    def _get_edge_score(self, x_i, x_j) -> torch.Tensor:
        """
        :param x_i: [E, heads, F]
        :param x_j: [E, heads, F]
        """

        # print('torch.cat([x_i, x_j], dim=-1)', torch.cat([x_i, x_j], dim=-1), torch.cat([x_i, x_j], dim=-1).shape)
        # print('self.a', self.a, self.a.shape)

        # [E, F] * [1, F] -> [1, E]
        # edge_score = torch.einsum("ef,xf->e",
        #                 torch.cat([x_i, x_j], dim=-1), # 26517, 32
        #                 self.a) # 1, 32
        edge_score = torch.einsum("ef,ef->e", x_i, x_j) 
        # edge_score = torch.matmul(torch.cat([x_i, x_j], dim=-1), self.a)
        # print('edge_score', edge_score, edge_score.shape) # 26517, 1
        # edge_score = torch.sigmoid(s)

        edge_score = self.r_scaling_1 * F.elu(edge_score) + self.r_bias_1
        # print('edge_score', edge_score, edge_score.shape) # 26517, 1
        edge_score = self.r_scaling_2 * F.elu(edge_score) + self.r_bias_2
        # print('edge_score', edge_score, edge_score.shape) # 26517, 1
        edge_score = self.r_scaling_3 * F.elu(edge_score) + self.r_bias_3
<<<<<<< HEAD
        # print('edge_score', edge_score, edge_score.shape) # 26517, 1/
=======
        # print('edge_score', edge_score, edge_score.shape) # 26517, 1
>>>>>>> 0a27ed2a
        edge_score = self.r_scaling_4 * F.elu(edge_score) + self.r_bias_4
        # print('edge_score', edge_score, edge_score.shape) # 26517, 1
        edge_score = self.r_scaling_5 * F.elu(edge_score) + self.r_bias_5
        # print('edge_score', edge_score, edge_score.shape) # 26517, 1
        # edge_score = self.r_scaling_6 * F.elu(edge_score) + self.r_bias_6
        # edge_score = self.r_scaling_7 * F.elu(edge_score) + self.r_bias_7
        # edge_score = self.r_scaling_8 * F.elu(edge_score) + self.r_bias_8
        # edge_score = self.r_scaling_9 * F.elu(edge_score) + self.r_bias_9
        # edge_score = self.r_scaling_10 * F.elu(edge_score) + self.r_bias_10

        return edge_score
    
    def _get_edge_and_label_with_negatives(self, x, edge_index, neg_edge_index):
        """
        :param edge_index: [2, E]
        :param neg_edge_index: [2, neg_E]]
        :return: [E + neg_E, 1]
        """

        total_edge_index = torch.cat([edge_index, neg_edge_index], dim=-1)  # [2, E + neg_E]
        # print('edge_index', edge_index, edge_index.shape)
        # print('neg_edge_index', neg_edge_index, neg_edge_index.shape)
        # print('total_edge_index', total_edge_index, total_edge_index.shape)

        total_edge_index_j, total_edge_index_i = total_edge_index  # [E + neg_E]
        x_i = torch.index_select(x, 0, total_edge_index_i)  # [E + neg_E, heads * F]
        x_j = torch.index_select(x, 0, total_edge_index_j)  # [E + neg_E, heads * F]

        edge_score = self._get_edge_score(x_i, x_j)
        
        edge_label = torch.zeros_like(edge_score)
        edge_label[:edge_index.size(1)] = 1
        # print('edge_label', edge_label, edge_label.shape)

        ###########################################################################################
        # sorted_score, indices = torch.sort(edge_score, descending=False)
        # print('sorted_score', sorted_score, sorted_score.shape)
        # print('indices', indices, indices.shape)

        # total_index = total_edge_index.clone()
        # sorted_index_j = total_index[0].scatter_(src=total_index[0], dim=-1, index=indices)
        # print('sorted_index_j', sorted_index_j, sorted_index_j.shape)
        # sorted_index_i = total_index[1].scatter_(src=total_index[1], dim=-1, index=indices)
        # print('sorted_index_i', sorted_index_i, sorted_index_i.shape)
        # sorted_index = torch.stack([sorted_index_j, sorted_index_i])
        # print('sorted_index', sorted_index, sorted_index.shape)

        # new_edge_mask = sorted_score > 0
        # print('new_edge_mask', new_edge_mask, new_edge_mask.shape)
        # new_edge = sorted_index[:, new_edge_mask]
        # print('new_edge', new_edge, new_edge.shape)
        ############################################################################################

        edge_mask = edge_score > 14
        edge_mask = edge_mask[edge_index.size(1):]
   
        new_edge = neg_edge_index[:, edge_mask]


        # PyGAT style
        # mask = edge_index.T
        # row = mask[:,0]
        # col = mask[:,1]
        # pos_edge_score = e_new[row, col]
        # # print('pos_edge_score', pos_edge_score, pos_edge_score.shape)
        # mask = neg_edge_index.T
        # row = mask[:,0]
        # col = mask[:,1]
        # neg_edge_score = e_new[row, col]
        # # print('neg_edge_score', neg_edge_score, neg_edge_score.shape)
        # edge_score = torch.cat([pos_edge_score, neg_edge_score]).view(-1)


        return edge_score, edge_label, new_edge

    @staticmethod
    def get_link_prediction_loss(model):

        loss_list = []
        cache_list = [(m, m.cache) for m in model.modules() if m.__class__.__name__ == GCN4Conv.__name__]

        device = next(model.parameters()).device
        criterion = BCEWithLogitsLoss()
        for i, (module, cache) in enumerate(cache_list):
            # Edge Score (X)
            score = cache["edge_score"]  # [E + neg_E]
            num_total_samples = score.size(0)

            # Edge Labels (Y)
            label = cache["edge_label"]  # [E + neg_E]

            permuted = torch.randperm(num_total_samples)
            permuted = permuted.to(device)
            # print('label[--permuted]', label[permuted], label[permuted].shape)
            # print(label[label>0], label[label>0].shape)
            loss = criterion(score[permuted], label[permuted])
            loss_list.append(loss)
            del permuted

        return sum(loss_list)

    # @staticmethod
    # def add_link_prediction_loss(task_loss, model):
    #     link_loss =  1.0 * GCN3Conv.get_link_prediction_loss(
    #         model=model
    #     )
    #     print('Link loss', link_loss)
    #     return task_loss + link_loss<|MERGE_RESOLUTION|>--- conflicted
+++ resolved
@@ -321,15 +321,7 @@
         edge_score = self.r_scaling_2 * F.elu(edge_score) + self.r_bias_2
         # print('edge_score', edge_score, edge_score.shape) # 26517, 1
         edge_score = self.r_scaling_3 * F.elu(edge_score) + self.r_bias_3
-<<<<<<< HEAD
-        # print('edge_score', edge_score, edge_score.shape) # 26517, 1/
-=======
-        # print('edge_score', edge_score, edge_score.shape) # 26517, 1
->>>>>>> 0a27ed2a
-        edge_score = self.r_scaling_4 * F.elu(edge_score) + self.r_bias_4
-        # print('edge_score', edge_score, edge_score.shape) # 26517, 1
         edge_score = self.r_scaling_5 * F.elu(edge_score) + self.r_bias_5
-        # print('edge_score', edge_score, edge_score.shape) # 26517, 1
         # edge_score = self.r_scaling_6 * F.elu(edge_score) + self.r_bias_6
         # edge_score = self.r_scaling_7 * F.elu(edge_score) + self.r_bias_7
         # edge_score = self.r_scaling_8 * F.elu(edge_score) + self.r_bias_8
